import { TxnBuilderTypes } from "supra-l1-sdk-core";
export interface AccountInfo {
  sequence_number: bigint;
  authentication_key: string;
}

export interface ResourceInfo {
  address: string;
  module: string;
  name: string;
  type_args: Array<{ struct: TxnBuilderTypes.StructTag }>;
}

export interface AccountResources {
  resource: Array<[string, ResourceInfo]>;
  cursor: string;
}

export interface CoinInfo {
  name: string;
  symbol: string;
  decimals: number;
}

export enum TransactionStatus {
  Success = "Success",
  Failed = "Failed",
  Pending = "Pending",
}

export interface TransactionResponse {
  txHash: string;
  result: TransactionStatus;
}

export enum TxTypeForTransactionInsights {
  CoinTransfer = "CoinTransfer",
  EntryFunctionCall = "EntryFunctionCall",
  ScriptCall = "ScriptCall",
  MultisigPayload = "MultisigPayload",
  AutomationRegistration = "AutomationRegistration",
}

export interface CoinChange {
  coinType: string;
  amount: bigint;
}

export interface TransactionInsights {
  coinReceiver: string;
  coinChange: Array<CoinChange>;
  type: TxTypeForTransactionInsights;
}

export interface TransactionDetail {
  txHash: string;
  sender: string;
  sequenceNumber: number;
  maxGasAmount: number;
  gasUnitPrice: number;
  gasUsed?: number;
  transactionCost?: number;
  txExpirationTimestamp?: number;
  txConfirmationTime?: number;
  status: TransactionStatus;
  events: any;
  blockNumber?: number;
  blockHash?: string;
  transactionInsights: TransactionInsights;
  vm_status?: string;
}

export interface AccountCoinTransactionsDetail {
  transactions: Array<TransactionDetail>;
  cursor: number;
}

export interface RawTxnJSON {
  sender: string;
  sequence_number: number;
  payload: TransactionPayloadJSON;
  max_gas_amount: number;
  gas_unit_price: number;
  expiration_timestamp_secs: number;
  chain_id: number;
}

export type TransactionPayloadJSON =
  | EntryFunctionPayloadJSON
<<<<<<< HEAD
  | AutomationRegistrationPayloadJSON
  | MultisigPayloadJSON;
=======
  | ScriptPayloadJSON
  | AutomationRegistrationPayloadJSON;
>>>>>>> 0adb35cb

export interface EntryFunctionPayloadJSON {
  EntryFunction: EntryFunctionJSON;
}

export interface EntryFunctionJSON {
  module: {
    address: string;
    name: string;
  };
  function: string;
  ty_args: Array<FunctionTypeArgs>;
  args: Array<Array<number>>;
}

<<<<<<< HEAD
export interface MultisigPayloadJSON {
  Multisig: {
    multisig_address: string;
    transaction_payload?: EntryFunctionPayloadJSON;
  };
}

=======
export interface ScriptPayloadJSON {
  Script: {
    code: Array<number>;
    ty_args: Array<FunctionTypeArgs>;
    args: Array<ScriptArgumentJson>;
  };
}

export type ScriptArgumentJson =
  | { U8: number }
  | { U16: number }
  | { U32: number }
  | { U64: number }
  | { U128: number }
  | { U256: Array<number> }
  | { Address: string }
  | { U8Vector: Array<number> }
  | { Bool: boolean };

>>>>>>> 0adb35cb
export interface AutomationRegistrationPayloadJSON {
  AutomationRegistration: AutomationRegistrationParamV1JSON;
}

export interface AutomationRegistrationParamV1JSON {
  V1: {
    automated_function: EntryFunctionJSON;
    max_gas_amount: number;
    gas_price_cap: number;
    automation_fee_cap_for_epoch: number;
    expiration_timestamp_secs: number;
    aux_data: Array<Array<number>>;
  };
}

export interface Ed25519AuthenticatorJSON {
  Ed25519: {
    public_key: string;
    signature: string;
  };
}

export interface SponsorTransactionAuthenticatorJSON {
  FeePayer: {
    sender: Ed25519AuthenticatorJSON;
    secondary_signer_addresses: Array<string>;
    secondary_signers: Array<Ed25519AuthenticatorJSON>;
    fee_payer_address: string;
    fee_payer_signer: Ed25519AuthenticatorJSON;
  };
}

export interface MultiAgentTransactionAuthenticatorJSON {
  MultiAgent: {
    sender: Ed25519AuthenticatorJSON;
    secondary_signer_addresses: Array<string>;
    secondary_signers: Array<Ed25519AuthenticatorJSON>;
  };
}

export type AnyAuthenticatorJSON =
  | Ed25519AuthenticatorJSON
  | SponsorTransactionAuthenticatorJSON
  | MultiAgentTransactionAuthenticatorJSON;

export interface SendTxPayload {
  Move: {
    raw_txn: RawTxnJSON;
    authenticator: AnyAuthenticatorJSON;
  };
}

export interface FunctionTypeArgs {
  struct: {
    address: string;
    module: string;
    name: string;
    type_args: Array<any>;
  };
}

export interface FaucetRequestResponse {
  status: TransactionStatus;
  transactionHash: string;
}

export interface EnableTransactionWaitAndSimulationArgs {
  enableWaitForTransaction?: boolean;
  enableTransactionSimulation?: boolean;
}

export interface OptionalTransactionPayloadArgs {
  maxGas?: bigint;
  gasUnitPrice?: bigint;
  txExpiryTime?: bigint;
}

export interface OptionalTransactionArgs {
  optionalTransactionPayloadArgs?: OptionalTransactionPayloadArgs;
  enableTransactionWaitAndSimulationArgs?: EnableTransactionWaitAndSimulationArgs;
}

export interface PaginationArgs {
  count?: number;
  start?: string | number;
}<|MERGE_RESOLUTION|>--- conflicted
+++ resolved
@@ -37,7 +37,6 @@
   CoinTransfer = "CoinTransfer",
   EntryFunctionCall = "EntryFunctionCall",
   ScriptCall = "ScriptCall",
-  MultisigPayload = "MultisigPayload",
   AutomationRegistration = "AutomationRegistration",
 }
 
@@ -87,13 +86,9 @@
 
 export type TransactionPayloadJSON =
   | EntryFunctionPayloadJSON
-<<<<<<< HEAD
+  | ScriptPayloadJSON
   | AutomationRegistrationPayloadJSON
   | MultisigPayloadJSON;
-=======
-  | ScriptPayloadJSON
-  | AutomationRegistrationPayloadJSON;
->>>>>>> 0adb35cb
 
 export interface EntryFunctionPayloadJSON {
   EntryFunction: EntryFunctionJSON;
@@ -109,7 +104,6 @@
   args: Array<Array<number>>;
 }
 
-<<<<<<< HEAD
 export interface MultisigPayloadJSON {
   Multisig: {
     multisig_address: string;
@@ -117,7 +111,6 @@
   };
 }
 
-=======
 export interface ScriptPayloadJSON {
   Script: {
     code: Array<number>;
@@ -137,7 +130,6 @@
   | { U8Vector: Array<number> }
   | { Bool: boolean };
 
->>>>>>> 0adb35cb
 export interface AutomationRegistrationPayloadJSON {
   AutomationRegistration: AutomationRegistrationParamV1JSON;
 }
