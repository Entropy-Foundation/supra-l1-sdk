import {
  HexString,
  SupraAccount,
  SupraClient,
  BCS,
  TxnBuilderTypes,
  MILLISECONDS_PER_SECOND,
} from "./index";

// To run this example, install `ts-node` (e.g. `npm install -g ts-node`), enter the directory
// that contains this file and run `ts-node ./example.ts`.

(async () => {
  // // To Create Instance Of Supra Client.
  // // Note: Here We Need To Pass ChainId, Default ChainId Value Is 3
  // let supraClient = new supraSDK.SupraClient(
  //   "https://rpc-wallet.supra.com/",
  //   3
  // );

  // To Create Instance Of Supra Client, But In This Method We Don't Need To Pass ChainId.
  // ChainId Will Be Identified At Instance Creation Time By Making RPC Call.
  let supraClient = await SupraClient.init(
    // "http://localhost:27001/"
    "https://rpc-testnet.supra.com/"
  );

  let senderAccount = new SupraAccount(
    Uint8Array.from(
      Buffer.from(
        "2b9654793a999d1d487dabbd1b8f194156e15281fa1952af121cc97b27578d89",
        "hex"
      )
    )
  );
  console.log("Sender Address: ", senderAccount.address());

  // To Check Whether Account Exists
  if ((await supraClient.isAccountExists(senderAccount.address())) == false) {
    console.log(
      "Funding Sender With Faucet: ",
      // To Fund Account With Test Supra Tokens
      await supraClient.fundAccountWithFaucet(senderAccount.address())
    );
  }

  let receiverAddress = new HexString(
    // "1000000000000000000000000000000000000000000000000000000000000000"
    "0xb8922417130785087f9c7926e76542531b703693fdc74c9386b65cf4427f4e80"
  );
  console.log("Receiver: ", receiverAddress);

  console.log(
    "Receiver Account Exists: ",
    await supraClient.isAccountExists(receiverAddress)
  );

  console.log(
    "Sender Balance Before TX: ",
    // To Get User Account Balance
    await supraClient.getAccountSupraCoinBalance(senderAccount.address())
  );
  if ((await supraClient.isAccountExists(receiverAddress)) == true) {
    console.log(
      "Receiver Balance Before TX: ",
      await supraClient.getAccountSupraCoinBalance(receiverAddress)
    );
  }

  // To Transfer Supra Coin From Sender To Receiver
  let txResData = await supraClient.transferSupraCoin(
    senderAccount,
    receiverAddress,
    BigInt(1000),
    {
      enableTransactionWaitAndSimulationArgs: {
        enableWaitForTransaction: true,
        enableTransactionSimulation: true,
      },
    }
  );
  console.log("Transfer SupraCoin TxRes: ", txResData);

  // To Get Transaction's Detail Using Transaction Hash
  console.log(
    "Transaction Detail: ",
    await supraClient.getTransactionDetail(
      senderAccount.address(),
      txResData.txHash
    )
  );

  let coinType =
    "0x0000000000000000000000000000000000000000000000000000000000000001::supra_coin::SupraCoin";
  // To Fetch coin info
  console.log("Coin Info", await supraClient.getCoinInfo(coinType));

  // To get account coin balance
  console.log(
    "Sender Coin Balance Before Tx: ",
    await supraClient.getAccountCoinBalance(senderAccount.address(), coinType)
  );

  // To transfer coin
  let supraCoinTransferResData = await supraClient.transferCoin(
    senderAccount,
    receiverAddress,
    BigInt(1000),
    coinType,
    {
      enableTransactionWaitAndSimulationArgs: {
        enableWaitForTransaction: true,
        enableTransactionSimulation: true,
      },
    }
  );
  console.log(supraCoinTransferResData);

  console.log(
    "Sender Coin Balance After Tx: ",
    await supraClient.getAccountCoinBalance(senderAccount.address(), coinType)
  );

  console.log(
    "Sender Balance After TX: ",
    await supraClient.getAccountSupraCoinBalance(senderAccount.address())
  );
  console.log(
    "Receiver Balance After TX: ",
    await supraClient.getAccountSupraCoinBalance(receiverAddress)
  );

  let txData = await supraClient.getTransactionDetail(
    senderAccount.address(),
    supraCoinTransferResData.txHash
  );
  if (txData != null) {
    console.log("Transaction Detail: ", txData.transactionInsights);
  }

  // To Get Detail Of Transactions Which Are Sent By Defined Account
  console.log(
    "Sender Account Transactions: ",
    await supraClient.getAccountTransactionsDetail(senderAccount.address())
  );

  // To Get Detail Of Transactions Which Are Associated With Defined Account In Coin Change
  console.log(
    "Sender Coin Transactions: ",
    await supraClient.getCoinTransactionsDetail(senderAccount.address())
  );

  // To Get Combined Results Of 'getAccountTransactionsDetail' and 'getCoinTransactionsDetail'
  console.log(
    await supraClient.getAccountCompleteTransactionsDetail(
      new HexString(senderAccount.address().toString())
    )
  );

  // To create a serialized raw transaction
  let supraCoinTransferSerializedRawTransaction =
    await supraClient.createSerializedRawTxObject(
      senderAccount.address(),
      (
        await supraClient.getAccountInfo(senderAccount.address())
      ).sequence_number,
      "0000000000000000000000000000000000000000000000000000000000000001",
      "supra_account",
      "transfer",
      [],
      [receiverAddress.toUint8Array(), BCS.bcsSerializeUint64(1000)]
    );

  // To simulate transaction using serialized raw transaction data
  console.log(
    await supraClient.simulateTxUsingSerializedRawTransaction(
      {
        Ed25519: {
          public_key: senderAccount.pubKey().toString(),
          signature: "0x" + "0".repeat(128),
        },
      },
      supraCoinTransferSerializedRawTransaction
    )
  );

  // To send serialized transaction
  console.log(
    await supraClient.sendTxUsingSerializedRawTransaction(
      senderAccount,
      supraCoinTransferSerializedRawTransaction,
      {
        enableTransactionSimulation: true,
        enableWaitForTransaction: true,
      }
    )
  );

  // To create a raw transaction
  // Note: Process to create a `rawTx` and `serializedRawTx` is almost similar
  let supraCoinTransferRawTransaction = await supraClient.createRawTxObject(
    senderAccount.address(),
    (
      await supraClient.getAccountInfo(senderAccount.address())
    ).sequence_number,
    "0000000000000000000000000000000000000000000000000000000000000001",
    "supra_account",
    "transfer",
    [],
    [receiverAddress.toUint8Array(), BCS.bcsSerializeUint64(10000)]
  );

  // To create signed transaction
  let supraCoinTransferSignedTransaction = SupraClient.createSignedTransaction(
    senderAccount,
    supraCoinTransferRawTransaction
  );

  // To create transaction hash locally
  console.log(
    SupraClient.deriveTransactionHash(supraCoinTransferSignedTransaction)
  );

  // Generating serialized `rawTx` using `rawTx` Object
  // and sending transaction using generated serialized `rawTx`
  let supraCoinTransferRawTransactionSerializer = new BCS.Serializer();
  supraCoinTransferRawTransaction.serialize(
    supraCoinTransferRawTransactionSerializer
  );
  console.log(
    await supraClient.sendTxUsingSerializedRawTransaction(
      senderAccount,
      supraCoinTransferRawTransactionSerializer.getBytes(),
      {
        enableWaitForTransaction: true,
        enableTransactionSimulation: true,
      }
    )
  );

  // Complete Sponsor transaction flow

  // Transaction sponsor keyPair
  let feePayerAccount = new SupraAccount(
    Uint8Array.from(
      Buffer.from(
        "2b9654793a999d1d487dabbd1b8f194156e15281fa1952af121cc97b27578d88",
        "hex"
      )
    )
  );
  console.log("FeePayer Address: ", feePayerAccount.address());

  if ((await supraClient.isAccountExists(feePayerAccount.address())) == false) {
    console.log(
      "Funding FeePayer Account With Faucet: ",
      await supraClient.fundAccountWithFaucet(feePayerAccount.address())
    );
  }

  // Creating RawTransaction for sponsor transaction
  let sponsorTxSupraCoinTransferRawTransaction =
    await supraClient.createRawTxObject(
      senderAccount.address(),
      (
        await supraClient.getAccountInfo(senderAccount.address())
      ).sequence_number,
      "0000000000000000000000000000000000000000000000000000000000000001",
      "supra_account",
      "transfer",
      [],
      [receiverAddress.toUint8Array(), BCS.bcsSerializeUint64(10000)]
    );

  // Creating Sponsor Transaction Payload
  let sponsorTransactionPayload = new TxnBuilderTypes.FeePayerRawTransaction(
    sponsorTxSupraCoinTransferRawTransaction,
    [],
    new TxnBuilderTypes.AccountAddress(feePayerAccount.address().toUint8Array())
  );

  // Generating sender authenticator
  let sponsorTxSenderAuthenticator = SupraClient.signSupraMultiTransaction(
    senderAccount,
    sponsorTransactionPayload
  );
  // Generating sponsor authenticator
  let feePayerAuthenticator = SupraClient.signSupraMultiTransaction(
    feePayerAccount,
    sponsorTransactionPayload
  );

  // Sending sponsor transaction
  console.log(
    await supraClient.sendSponsorTransaction(
      feePayerAccount.address().toString(),
      [],
      sponsorTxSupraCoinTransferRawTransaction,
      sponsorTxSenderAuthenticator,
      feePayerAuthenticator,
      [],
      {
        enableWaitForTransaction: true,
        enableTransactionSimulation: true,
      }
    )
  );

  // Complete Multi-Agent transaction flow

  // Secondary signer1 keyPair
  let secondarySigner1 = new SupraAccount(
    Uint8Array.from(
      Buffer.from(
        "2b9654793a999d1d487dabbd1b8f194156e15281fa1952af121cc97b27578d87",
        "hex"
      )
    )
  );
  console.log("Secondary Signer1 Address: ", secondarySigner1.address());

  if (
    (await supraClient.isAccountExists(secondarySigner1.address())) == false
  ) {
    console.log(
      "Funding Secondary Signer1 Account With Faucet: ",
      await supraClient.fundAccountWithFaucet(secondarySigner1.address())
    );
  }

  // Creating RawTransaction for multi-agent RawTransaction
  // Note: The `0x7c6033ca961856298e1412fddf5ebb732c247436046d33016a5bd10f7e090a07::wrapper` module is deployed on testnet
  let multiAgentRawTransaction = await supraClient.createRawTxObject(
    senderAccount.address(),
    (
      await supraClient.getAccountInfo(senderAccount.address())
    ).sequence_number,
    "0x7c6033ca961856298e1412fddf5ebb732c247436046d33016a5bd10f7e090a07",
    "wrapper",
    "two_signers",
    [],
    []
  );

  // Creating Multi-Agent Transaction Payload
  let multiAgentTransactionPayload =
    new TxnBuilderTypes.MultiAgentRawTransaction(multiAgentRawTransaction, [
      new TxnBuilderTypes.AccountAddress(
        secondarySigner1.address().toUint8Array()
      ),
    ]);

  // Generating sender authenticator
  let multiAgentSenderAuthenticator = SupraClient.signSupraMultiTransaction(
    senderAccount,
    multiAgentTransactionPayload
  );
  // Generating Secondary Signer1 authenticator
  let secondarySigner1Authenticator = SupraClient.signSupraMultiTransaction(
    secondarySigner1,
    multiAgentTransactionPayload
  );

  // Sending Multi-Agent transaction
  console.log(
    await supraClient.sendMultiAgentTransaction(
      [secondarySigner1.address().toString()],
      multiAgentRawTransaction,
      multiAgentSenderAuthenticator,
      [secondarySigner1Authenticator],
      {
        enableWaitForTransaction: true,
        enableTransactionSimulation: true,
      }
    )
  );

  let ledgerWalletSenderAccountPubkey = new TxnBuilderTypes.Ed25519PublicKey(
    Uint8Array.from(
      Buffer.from(
        "c127c6b1955dd5cb815cd44372aac92811430fa805e473935cd3a147c90b4cee",
        "hex"
      )
    )
  );
  let signature = new HexString(
    "82000c4f40aa4cbd35b26b4b56ea073e9a33cfd32040eab0834577bf7451808eaa79a304f5cf99a1e5ea9660f190fef69de8f200e432c612a7e895e5528c770e"
  );
  let serializedRawTransaction = Uint8Array.from(
    Buffer.from(
      "4451aa86090708900650da5fdb8d7530f1d90dee338448c0223e728378f182c1030000000000000002000000000000000000000000000000000000000000000000000000000000000104636f696e087472616e73666572010700000000000000000000000000000000000000000000000000000000000000010a73757072615f636f696e095375707261436f696e000220b8922417130785087f9c7926e76542531b703693fdc74c9386b65cf4427f4e8008e80300000000000020a10700000000006400000000000000919f56670000000006",
      "hex"
    )
  );

  try {
    // As we had created this tx payload during testing,
    // hence its expected to be failed with 'TRANSACTION_EXPIRED'
    await supraClient.sendTxUsingSerializedRawTransactionAndSignature(
      HexString.fromUint8Array(ledgerWalletSenderAccountPubkey.toBytes()),
      signature,
      serializedRawTransaction,
      {
        enableTransactionSimulation: true,
        enableWaitForTransaction: true,
      }
    );
  } catch (err) {
    if (!(err as Error).message.includes("TRANSACTION_EXPIRED")) {
      throw new Error(
        "Something went wrong tx must fail with 'TRANSACTION_EXPIRED'"
      );
    }
  }

  // To Send Automation Transaction
  let supraCoinTransferAutomationSerializedRawTransaction =
    supraClient.createSerializedAutomationRegistrationTxPayloadRawTxObject(
      senderAccount.address(),
      (await supraClient.getAccountInfo(senderAccount.address()))
        .sequence_number,
      "0000000000000000000000000000000000000000000000000000000000000001",
      "supra_account",
      "transfer",
      [],
      [receiverAddress.toUint8Array(), BCS.bcsSerializeUint64(1000)],
      BigInt(500),
      BigInt(100),
<<<<<<< HEAD
      BigInt(100000000),
      BigInt(Math.floor(Date.now() / MILLISECONDS_PER_SECOND) + 7200),
=======
      BigInt(1000000000),
      BigInt(Math.floor(Date.now() / MILLISECONDS_PER_SECOND) + 2 * 60 * 60),
>>>>>>> 0adb35cb
      []
    );

  console.log(
    await supraClient.sendTxUsingSerializedRawTransaction(
      senderAccount,
      supraCoinTransferAutomationSerializedRawTransaction,
      {
        enableTransactionSimulation: true,
        enableWaitForTransaction: true,
      }
    )
  );

<<<<<<< HEAD
  // To Execute Multisig transaction
  // Creating multisig transaction
  let multisigAccountAddress = new HexString(
    "0x20dd7a2e0d70ec85f128d0758a9d6f1f6187b990790194f995fb04be9d2c1bc"
  );
  let supraCoinTransferCreateTxRawTransaction =
    await supraClient.createSerializedRawTxObjectToCreateMultisigTx(
      senderAccount.address(),
      (
        await supraClient.getAccountInfo(senderAccount.address())
      ).sequence_number,
      multisigAccountAddress,
      "0000000000000000000000000000000000000000000000000000000000000001",
      "supra_account",
      "transfer",
      [],
      [receiverAddress.toUint8Array(), BCS.bcsSerializeUint64(1000)]
    );
  console.log(
    await supraClient.sendTxUsingSerializedRawTransaction(
      senderAccount,
      supraCoinTransferCreateTxRawTransaction,
      {
        enableTransactionSimulation: true,
        enableWaitForTransaction: true,
      }
    )
  );
  // Executing multisig transaction.
  // Note: The used multisig account only require single approval which is provided at the time of
  // tx creation hence no need of approval.
  let supraCoinTransferMultisigRawTransaction =
    supraClient.createSerializedMultisigPayloadRawTxObject(
      senderAccount.address(),
      (await supraClient.getAccountInfo(senderAccount.address()))
        .sequence_number,
      multisigAccountAddress,
      "0000000000000000000000000000000000000000000000000000000000000001",
      "supra_account",
      "transfer",
      [],
      [receiverAddress.toUint8Array(), BCS.bcsSerializeUint64(1000)]
    );
  console.log(
    await supraClient.sendTxUsingSerializedRawTransaction(
      senderAccount,
      supraCoinTransferMultisigRawTransaction,
      {
        enableTransactionSimulation: false,
=======
  // To execute move-script
  let moveScriptCodeHex =
    "a11ceb0b060000000501000403040a050e0f071d29084620000000010002020300010304010002060c030001060c010503060c0503067369676e65720d73757072615f6163636f756e740a616464726573735f6f66087472616e736665720000000000000000000000000000000000000000000000000000000000000001000001060a000b0011000b01110102";

  let supraCoinTransferScriptRawTransaction =
    supraClient.createSerializedScriptTxPayloadRawTxObject(
      senderAccount.address(),
      (await supraClient.getAccountInfo(senderAccount.address()))
        .sequence_number,
      Uint8Array.from(Buffer.from(moveScriptCodeHex, "hex")),
      [],
      [new TxnBuilderTypes.TransactionArgumentU64(BigInt(1000))]
    );

  console.log(
    await supraClient.sendTxUsingSerializedRawTransaction(
      senderAccount,
      supraCoinTransferScriptRawTransaction,
      {
        enableTransactionSimulation: true,
>>>>>>> 0adb35cb
        enableWaitForTransaction: true,
      }
    )
  );
})();<|MERGE_RESOLUTION|>--- conflicted
+++ resolved
@@ -426,13 +426,8 @@
       [receiverAddress.toUint8Array(), BCS.bcsSerializeUint64(1000)],
       BigInt(500),
       BigInt(100),
-<<<<<<< HEAD
-      BigInt(100000000),
-      BigInt(Math.floor(Date.now() / MILLISECONDS_PER_SECOND) + 7200),
-=======
       BigInt(1000000000),
       BigInt(Math.floor(Date.now() / MILLISECONDS_PER_SECOND) + 2 * 60 * 60),
->>>>>>> 0adb35cb
       []
     );
 
@@ -447,7 +442,6 @@
     )
   );
 
-<<<<<<< HEAD
   // To Execute Multisig transaction
   // Creating multisig transaction
   let multisigAccountAddress = new HexString(
@@ -497,7 +491,11 @@
       supraCoinTransferMultisigRawTransaction,
       {
         enableTransactionSimulation: false,
-=======
+        enableWaitForTransaction: true,
+      }
+    )
+  );
+
   // To execute move-script
   let moveScriptCodeHex =
     "a11ceb0b060000000501000403040a050e0f071d29084620000000010002020300010304010002060c030001060c010503060c0503067369676e65720d73757072615f6163636f756e740a616464726573735f6f66087472616e736665720000000000000000000000000000000000000000000000000000000000000001000001060a000b0011000b01110102";
@@ -518,7 +516,6 @@
       supraCoinTransferScriptRawTransaction,
       {
         enableTransactionSimulation: true,
->>>>>>> 0adb35cb
         enableWaitForTransaction: true,
       }
     )
